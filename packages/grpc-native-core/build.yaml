--- conflicted
+++ resolved
@@ -1,7 +1,3 @@
 settings:
   '#': It's possible to have node_version here as a key to override the core's version.
-<<<<<<< HEAD
-  node_version: 1.16.0-pre1
-=======
-  node_version: 1.15.1
->>>>>>> d6b06875
+  node_version: 1.16.0-pre1