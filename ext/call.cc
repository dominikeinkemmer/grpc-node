/*
 *
 * Copyright 2015, Google Inc.
 * All rights reserved.
 *
 * Redistribution and use in source and binary forms, with or without
 * modification, are permitted provided that the following conditions are
 * met:
 *
 *     * Redistributions of source code must retain the above copyright
 * notice, this list of conditions and the following disclaimer.
 *     * Redistributions in binary form must reproduce the above
 * copyright notice, this list of conditions and the following disclaimer
 * in the documentation and/or other materials provided with the
 * distribution.
 *     * Neither the name of Google Inc. nor the names of its
 * contributors may be used to endorse or promote products derived from
 * this software without specific prior written permission.
 *
 * THIS SOFTWARE IS PROVIDED BY THE COPYRIGHT HOLDERS AND CONTRIBUTORS
 * "AS IS" AND ANY EXPRESS OR IMPLIED WARRANTIES, INCLUDING, BUT NOT
 * LIMITED TO, THE IMPLIED WARRANTIES OF MERCHANTABILITY AND FITNESS FOR
 * A PARTICULAR PURPOSE ARE DISCLAIMED. IN NO EVENT SHALL THE COPYRIGHT
 * OWNER OR CONTRIBUTORS BE LIABLE FOR ANY DIRECT, INDIRECT, INCIDENTAL,
 * SPECIAL, EXEMPLARY, OR CONSEQUENTIAL DAMAGES (INCLUDING, BUT NOT
 * LIMITED TO, PROCUREMENT OF SUBSTITUTE GOODS OR SERVICES; LOSS OF USE,
 * DATA, OR PROFITS; OR BUSINESS INTERRUPTION) HOWEVER CAUSED AND ON ANY
 * THEORY OF LIABILITY, WHETHER IN CONTRACT, STRICT LIABILITY, OR TORT
 * (INCLUDING NEGLIGENCE OR OTHERWISE) ARISING IN ANY WAY OUT OF THE USE
 * OF THIS SOFTWARE, EVEN IF ADVISED OF THE POSSIBILITY OF SUCH DAMAGE.
 *
 */

#include <memory>
#include <vector>
#include <map>

#include <node.h>

#include "grpc/support/log.h"
#include "grpc/grpc.h"
#include "grpc/grpc_security.h"
#include "grpc/support/alloc.h"
#include "grpc/support/time.h"
#include "byte_buffer.h"
#include "call.h"
#include "channel.h"
#include "completion_queue_async_worker.h"
#include "call_credentials.h"
#include "timeval.h"

using std::unique_ptr;
using std::shared_ptr;
using std::vector;

namespace grpc {
namespace node {

using Nan::Callback;
using Nan::EscapableHandleScope;
using Nan::HandleScope;
using Nan::Maybe;
using Nan::MaybeLocal;
using Nan::ObjectWrap;
using Nan::Persistent;
using Nan::Utf8String;

using v8::Array;
using v8::Boolean;
using v8::Exception;
using v8::External;
using v8::Function;
using v8::FunctionTemplate;
using v8::Integer;
using v8::Local;
using v8::Number;
using v8::Object;
using v8::ObjectTemplate;
using v8::Uint32;
using v8::String;
using v8::Value;

Callback *Call::constructor;
Persistent<FunctionTemplate> Call::fun_tpl;

/**
 * Helper function for throwing errors with a grpc_call_error value.
 * Modified from the answer by Gus Goose to
 * http://stackoverflow.com/questions/31794200.
 */
Local<Value> nanErrorWithCode(const char *msg, grpc_call_error code) {
  EscapableHandleScope scope;
  Local<Object> err = Nan::Error(msg).As<Object>();
  Nan::Set(err, Nan::New("code").ToLocalChecked(), Nan::New<Uint32>(code));
  return scope.Escape(err);
}

bool EndsWith(const char *str, const char *substr) {
  return strcmp(str+strlen(str)-strlen(substr), substr) == 0;
}

bool CreateMetadataArray(Local<Object> metadata, grpc_metadata_array *array,
                         shared_ptr<Resources> resources) {
  HandleScope scope;
  grpc_metadata_array_init(array);
  Local<Array> keys = Nan::GetOwnPropertyNames(metadata).ToLocalChecked();
  for (unsigned int i = 0; i < keys->Length(); i++) {
    Local<String> current_key = Nan::To<String>(
        Nan::Get(keys, i).ToLocalChecked()).ToLocalChecked();
    Local<Value> value_array = Nan::Get(metadata, current_key).ToLocalChecked();
    if (!value_array->IsArray()) {
      return false;
    }
    array->capacity += Local<Array>::Cast(value_array)->Length();
  }
  array->metadata = reinterpret_cast<grpc_metadata*>(
      gpr_malloc(array->capacity * sizeof(grpc_metadata)));
  for (unsigned int i = 0; i < keys->Length(); i++) {
    Local<String> current_key(keys->Get(i)->ToString());
    Utf8String *utf8_key = new Utf8String(current_key);
    resources->strings.push_back(unique_ptr<Utf8String>(utf8_key));
    Local<Array> values = Local<Array>::Cast(
        Nan::Get(metadata, current_key).ToLocalChecked());
    for (unsigned int j = 0; j < values->Length(); j++) {
      Local<Value> value = Nan::Get(values, j).ToLocalChecked();
      grpc_metadata *current = &array->metadata[array->count];
      current->key = **utf8_key;
      // Only allow binary headers for "-bin" keys
      if (EndsWith(current->key, "-bin")) {
        if (::node::Buffer::HasInstance(value)) {
          current->value = ::node::Buffer::Data(value);
          current->value_length = ::node::Buffer::Length(value);
          PersistentValue *handle = new PersistentValue(value);
          resources->handles.push_back(unique_ptr<PersistentValue>(handle));
        } else {
          return false;
        }
      } else {
        if (value->IsString()) {
          Local<String> string_value = Nan::To<String>(value).ToLocalChecked();
          Utf8String *utf8_value = new Utf8String(string_value);
          resources->strings.push_back(unique_ptr<Utf8String>(utf8_value));
          current->value = **utf8_value;
          current->value_length = string_value->Length();
        } else {
          return false;
        }
      }
      array->count += 1;
    }
  }
  return true;
}

Local<Value> ParseMetadata(const grpc_metadata_array *metadata_array) {
  EscapableHandleScope scope;
  grpc_metadata *metadata_elements = metadata_array->metadata;
  size_t length = metadata_array->count;
  std::map<const char*, size_t> size_map;
  std::map<const char*, size_t> index_map;

  for (unsigned int i = 0; i < length; i++) {
    const char *key = metadata_elements[i].key;
    if (size_map.count(key)) {
      size_map[key] += 1;
    } else {
      size_map[key] = 1;
    }
    index_map[key] = 0;
  }
  Local<Object> metadata_object = Nan::New<Object>();
  for (unsigned int i = 0; i < length; i++) {
    grpc_metadata* elem = &metadata_elements[i];
    Local<String> key_string = Nan::New(elem->key).ToLocalChecked();
    Local<Array> array;
    MaybeLocal<Value> maybe_array = Nan::Get(metadata_object, key_string);
    if (maybe_array.IsEmpty() || !maybe_array.ToLocalChecked()->IsArray()) {
      array = Nan::New<Array>(size_map[elem->key]);
      Nan::Set(metadata_object, key_string, array);
    } else {
      array = Local<Array>::Cast(maybe_array.ToLocalChecked());
    }
    if (EndsWith(elem->key, "-bin")) {
      Nan::Set(array, index_map[elem->key],
               MakeFastBuffer(
                   Nan::CopyBuffer(elem->value,
                                   elem->value_length).ToLocalChecked()));
    } else {
      Nan::Set(array, index_map[elem->key],
               Nan::New(elem->value).ToLocalChecked());
    }
    index_map[elem->key] += 1;
  }
  return scope.Escape(metadata_object);
}

Local<Value> Op::GetOpType() const {
  EscapableHandleScope scope;
  return scope.Escape(Nan::New(GetTypeString()).ToLocalChecked());
}

Op::~Op() {
}

class SendMetadataOp : public Op {
 public:
  Local<Value> GetNodeValue() const {
    EscapableHandleScope scope;
    return scope.Escape(Nan::True());
  }
  bool ParseOp(Local<Value> value, grpc_op *out,
               shared_ptr<Resources> resources) {
    if (!value->IsObject()) {
      return false;
    }
    grpc_metadata_array array;
    MaybeLocal<Object> maybe_metadata = Nan::To<Object>(value);
    if (maybe_metadata.IsEmpty()) {
      return false;
    }
    if (!CreateMetadataArray(maybe_metadata.ToLocalChecked(),
                             &array, resources)) {
      return false;
    }
    out->data.send_initial_metadata.count = array.count;
    out->data.send_initial_metadata.metadata = array.metadata;
    return true;
  }
 protected:
  std::string GetTypeString() const {
    return "send_metadata";
  }
};

class SendMessageOp : public Op {
 public:
<<<<<<< HEAD
  SendMessageOp() { send_message = NULL; }
=======
  SendMessageOp() {
    send_message = NULL;
  }
>>>>>>> 09b021ae
  ~SendMessageOp() {
    if (send_message != NULL) {
      grpc_byte_buffer_destroy(send_message);
    }
  }
  Local<Value> GetNodeValue() const {
    EscapableHandleScope scope;
    return scope.Escape(Nan::True());
  }
  bool ParseOp(Local<Value> value, grpc_op *out,
               shared_ptr<Resources> resources) {
    if (!::node::Buffer::HasInstance(value)) {
      return false;
    }
    Local<Object> object_value = Nan::To<Object>(value).ToLocalChecked();
    MaybeLocal<Value> maybe_flag_value = Nan::Get(
        object_value, Nan::New("grpcWriteFlags").ToLocalChecked());
    if (!maybe_flag_value.IsEmpty()) {
      Local<Value> flag_value = maybe_flag_value.ToLocalChecked();
      if (flag_value->IsUint32()) {
        Maybe<uint32_t> maybe_flag = Nan::To<uint32_t>(flag_value);
        out->flags = maybe_flag.FromMaybe(0) & GRPC_WRITE_USED_MASK;
      }
    }
    send_message = BufferToByteBuffer(value);
    out->data.send_message = send_message;
    PersistentValue *handle = new PersistentValue(value);
    resources->handles.push_back(unique_ptr<PersistentValue>(handle));
    return true;
  }
 protected:
  std::string GetTypeString() const {
    return "send_message";
  }
<<<<<<< HEAD

=======
>>>>>>> 09b021ae
 private:
  grpc_byte_buffer *send_message;
};

class SendClientCloseOp : public Op {
 public:
  Local<Value> GetNodeValue() const {
    EscapableHandleScope scope;
    return scope.Escape(Nan::True());
  }
  bool ParseOp(Local<Value> value, grpc_op *out,
               shared_ptr<Resources> resources) {
    return true;
  }
 protected:
  std::string GetTypeString() const {
    return "client_close";
  }
};

class SendServerStatusOp : public Op {
 public:
  Local<Value> GetNodeValue() const {
    EscapableHandleScope scope;
    return scope.Escape(Nan::True());
  }
  bool ParseOp(Local<Value> value, grpc_op *out,
               shared_ptr<Resources> resources) {
    if (!value->IsObject()) {
      return false;
    }
    Local<Object> server_status = Nan::To<Object>(value).ToLocalChecked();
    MaybeLocal<Value> maybe_metadata = Nan::Get(
        server_status, Nan::New("metadata").ToLocalChecked());
    if (maybe_metadata.IsEmpty()) {
      return false;
    }
    if (!maybe_metadata.ToLocalChecked()->IsObject()) {
      return false;
    }
    Local<Object> metadata = Nan::To<Object>(
        maybe_metadata.ToLocalChecked()).ToLocalChecked();
    MaybeLocal<Value> maybe_code = Nan::Get(server_status,
                                            Nan::New("code").ToLocalChecked());
    if (maybe_code.IsEmpty()) {
      return false;
    }
    if (!maybe_code.ToLocalChecked()->IsUint32()) {
      return false;
    }
    uint32_t code = Nan::To<uint32_t>(maybe_code.ToLocalChecked()).FromJust();
    MaybeLocal<Value> maybe_details = Nan::Get(
        server_status, Nan::New("details").ToLocalChecked());
    if (maybe_details.IsEmpty()) {
      return false;
    }
    if (!maybe_details.ToLocalChecked()->IsString()) {
      return false;
    }
    Local<String> details = Nan::To<String>(
        maybe_details.ToLocalChecked()).ToLocalChecked();
    grpc_metadata_array array;
    if (!CreateMetadataArray(metadata, &array, resources)) {
      return false;
    }
    out->data.send_status_from_server.trailing_metadata_count = array.count;
    out->data.send_status_from_server.trailing_metadata = array.metadata;
    out->data.send_status_from_server.status =
        static_cast<grpc_status_code>(code);
    Utf8String *str = new Utf8String(details);
    resources->strings.push_back(unique_ptr<Utf8String>(str));
    out->data.send_status_from_server.status_details = **str;
    return true;
  }
 protected:
  std::string GetTypeString() const {
    return "send_status";
  }
};

class GetMetadataOp : public Op {
 public:
  GetMetadataOp() {
    grpc_metadata_array_init(&recv_metadata);
  }

  ~GetMetadataOp() {
    grpc_metadata_array_destroy(&recv_metadata);
  }

  Local<Value> GetNodeValue() const {
    EscapableHandleScope scope;
    return scope.Escape(ParseMetadata(&recv_metadata));
  }

  bool ParseOp(Local<Value> value, grpc_op *out,
               shared_ptr<Resources> resources) {
    out->data.recv_initial_metadata = &recv_metadata;
    return true;
  }

 protected:
  std::string GetTypeString() const {
    return "metadata";
  }

 private:
  grpc_metadata_array recv_metadata;
};

class ReadMessageOp : public Op {
 public:
  ReadMessageOp() {
    recv_message = NULL;
  }
  ~ReadMessageOp() {
    if (recv_message != NULL) {
      grpc_byte_buffer_destroy(recv_message);
    }
  }
  Local<Value> GetNodeValue() const {
    EscapableHandleScope scope;
    return scope.Escape(ByteBufferToBuffer(recv_message));
  }

  bool ParseOp(Local<Value> value, grpc_op *out,
               shared_ptr<Resources> resources) {
    out->data.recv_message = &recv_message;
    return true;
  }

 protected:
  std::string GetTypeString() const {
    return "read";
  }

 private:
  grpc_byte_buffer *recv_message;
};

class ClientStatusOp : public Op {
 public:
  ClientStatusOp() {
    grpc_metadata_array_init(&metadata_array);
    status_details = NULL;
    details_capacity = 0;
  }

  ~ClientStatusOp() {
    grpc_metadata_array_destroy(&metadata_array);
    gpr_free(status_details);
  }

  bool ParseOp(Local<Value> value, grpc_op *out,
               shared_ptr<Resources> resources) {
    out->data.recv_status_on_client.trailing_metadata = &metadata_array;
    out->data.recv_status_on_client.status = &status;
    out->data.recv_status_on_client.status_details = &status_details;
    out->data.recv_status_on_client.status_details_capacity = &details_capacity;
    return true;
  }

  Local<Value> GetNodeValue() const {
    EscapableHandleScope scope;
    Local<Object> status_obj = Nan::New<Object>();
    Nan::Set(status_obj, Nan::New("code").ToLocalChecked(),
                    Nan::New<Number>(status));
    if (status_details != NULL) {
      Nan::Set(status_obj, Nan::New("details").ToLocalChecked(),
               Nan::New(status_details).ToLocalChecked());
    }
    Nan::Set(status_obj, Nan::New("metadata").ToLocalChecked(),
             ParseMetadata(&metadata_array));
    return scope.Escape(status_obj);
  }
 protected:
  std::string GetTypeString() const {
    return "status";
  }
 private:
  grpc_metadata_array metadata_array;
  grpc_status_code status;
  char *status_details;
  size_t details_capacity;
};

class ServerCloseResponseOp : public Op {
 public:
  Local<Value> GetNodeValue() const {
    EscapableHandleScope scope;
    return scope.Escape(Nan::New<Boolean>(cancelled));
  }

  bool ParseOp(Local<Value> value, grpc_op *out,
               shared_ptr<Resources> resources) {
    out->data.recv_close_on_server.cancelled = &cancelled;
    return true;
  }

 protected:
  std::string GetTypeString() const {
    return "cancelled";
  }

 private:
  int cancelled;
};

tag::tag(Callback *callback, OpVec *ops,
         shared_ptr<Resources> resources) :
    callback(callback), ops(ops), resources(resources){
}

tag::~tag() {
  delete callback;
  delete ops;
}

Local<Value> GetTagNodeValue(void *tag) {
  EscapableHandleScope scope;
  struct tag *tag_struct = reinterpret_cast<struct tag *>(tag);
  Local<Object> tag_obj = Nan::New<Object>();
  for (vector<unique_ptr<Op> >::iterator it = tag_struct->ops->begin();
       it != tag_struct->ops->end(); ++it) {
    Op *op_ptr = it->get();
    Nan::Set(tag_obj, op_ptr->GetOpType(), op_ptr->GetNodeValue());
  }
  return scope.Escape(tag_obj);
}

Callback *GetTagCallback(void *tag) {
  struct tag *tag_struct = reinterpret_cast<struct tag *>(tag);
  return tag_struct->callback;
}

void DestroyTag(void *tag) {
  struct tag *tag_struct = reinterpret_cast<struct tag *>(tag);
  delete tag_struct;
}

Call::Call(grpc_call *call) : wrapped_call(call) {
}

Call::~Call() {
  grpc_call_destroy(wrapped_call);
}

void Call::Init(Local<Object> exports) {
  HandleScope scope;
  Local<FunctionTemplate> tpl = Nan::New<FunctionTemplate>(New);
  tpl->SetClassName(Nan::New("Call").ToLocalChecked());
  tpl->InstanceTemplate()->SetInternalFieldCount(1);
  Nan::SetPrototypeMethod(tpl, "startBatch", StartBatch);
  Nan::SetPrototypeMethod(tpl, "cancel", Cancel);
  Nan::SetPrototypeMethod(tpl, "cancelWithStatus", CancelWithStatus);
  Nan::SetPrototypeMethod(tpl, "getPeer", GetPeer);
  Nan::SetPrototypeMethod(tpl, "setCredentials", SetCredentials);
  fun_tpl.Reset(tpl);
  Local<Function> ctr = Nan::GetFunction(tpl).ToLocalChecked();
  Nan::Set(exports, Nan::New("Call").ToLocalChecked(), ctr);
  constructor = new Callback(ctr);
}

bool Call::HasInstance(Local<Value> val) {
  HandleScope scope;
  return Nan::New(fun_tpl)->HasInstance(val);
}

Local<Value> Call::WrapStruct(grpc_call *call) {
  EscapableHandleScope scope;
  if (call == NULL) {
    return scope.Escape(Nan::Null());
  }
  const int argc = 1;
  Local<Value> argv[argc] = {Nan::New<External>(
      reinterpret_cast<void *>(call))};
  MaybeLocal<Object> maybe_instance = Nan::NewInstance(
      constructor->GetFunction(), argc, argv);
  if (maybe_instance.IsEmpty()) {
    return scope.Escape(Nan::Null());
  } else {
    return scope.Escape(maybe_instance.ToLocalChecked());
  }
}

NAN_METHOD(Call::New) {
  if (info.IsConstructCall()) {
    Call *call;
    if (info[0]->IsExternal()) {
      Local<External> ext = info[0].As<External>();
      // This option is used for wrapping an existing call
      grpc_call *call_value =
          reinterpret_cast<grpc_call *>(ext->Value());
      call = new Call(call_value);
    } else {
      if (!Channel::HasInstance(info[0])) {
        return Nan::ThrowTypeError("Call's first argument must be a Channel");
      }
      if (!info[1]->IsString()) {
        return Nan::ThrowTypeError("Call's second argument must be a string");
      }
      if (!(info[2]->IsNumber() || info[2]->IsDate())) {
        return Nan::ThrowTypeError(
            "Call's third argument must be a date or a number");
      }
      // These arguments are at the end because they are optional
      grpc_call *parent_call = NULL;
      if (Call::HasInstance(info[4])) {
        Call *parent_obj = ObjectWrap::Unwrap<Call>(
            Nan::To<Object>(info[4]).ToLocalChecked());
        parent_call = parent_obj->wrapped_call;
      } else if (!(info[4]->IsUndefined() || info[4]->IsNull())) {
        return Nan::ThrowTypeError(
            "Call's fifth argument must be another call, if provided");
      }
      gpr_uint32 propagate_flags = GRPC_PROPAGATE_DEFAULTS;
      if (info[5]->IsUint32()) {
        propagate_flags = Nan::To<uint32_t>(info[5]).FromJust();
      } else if (!(info[5]->IsUndefined() || info[5]->IsNull())) {
        return Nan::ThrowTypeError(
            "Call's sixth argument must be propagate flags, if provided");
      }
      Local<Object> channel_object = Nan::To<Object>(info[0]).ToLocalChecked();
      Channel *channel = ObjectWrap::Unwrap<Channel>(channel_object);
      if (channel->GetWrappedChannel() == NULL) {
        return Nan::ThrowError("Call cannot be created from a closed channel");
      }
      Utf8String method(info[1]);
      double deadline = Nan::To<double>(info[2]).FromJust();
      grpc_channel *wrapped_channel = channel->GetWrappedChannel();
      grpc_call *wrapped_call;
      if (info[3]->IsString()) {
        Utf8String host_override(info[3]);
        wrapped_call = grpc_channel_create_call(
            wrapped_channel, parent_call, propagate_flags,
            CompletionQueueAsyncWorker::GetQueue(), *method,
            *host_override, MillisecondsToTimespec(deadline), NULL);
      } else if (info[3]->IsUndefined() || info[3]->IsNull()) {
        wrapped_call = grpc_channel_create_call(
            wrapped_channel, parent_call, propagate_flags,
            CompletionQueueAsyncWorker::GetQueue(), *method,
            NULL, MillisecondsToTimespec(deadline), NULL);
      } else {
        return Nan::ThrowTypeError("Call's fourth argument must be a string");
      }
      call = new Call(wrapped_call);
      info.This()->SetHiddenValue(Nan::New("channel_").ToLocalChecked(),
                                  channel_object);
    }
    call->Wrap(info.This());
    info.GetReturnValue().Set(info.This());
  } else {
    const int argc = 4;
    Local<Value> argv[argc] = {info[0], info[1], info[2], info[3]};
    MaybeLocal<Object> maybe_instance = constructor->GetFunction()->NewInstance(
        argc, argv);
    if (maybe_instance.IsEmpty()) {
      // There's probably a pending exception
      return;
    } else {
      info.GetReturnValue().Set(maybe_instance.ToLocalChecked());
    }
  }
}

NAN_METHOD(Call::StartBatch) {
  if (!Call::HasInstance(info.This())) {
    return Nan::ThrowTypeError("startBatch can only be called on Call objects");
  }
  if (!info[0]->IsObject()) {
    return Nan::ThrowError("startBatch's first argument must be an object");
  }
  if (!info[1]->IsFunction()) {
    return Nan::ThrowError("startBatch's second argument must be a callback");
  }
  Local<Function> callback_func = info[1].As<Function>();
  Call *call = ObjectWrap::Unwrap<Call>(info.This());
  shared_ptr<Resources> resources(new Resources);
  Local<Object> obj = Nan::To<Object>(info[0]).ToLocalChecked();
  Local<Array> keys = Nan::GetOwnPropertyNames(obj).ToLocalChecked();
  size_t nops = keys->Length();
  vector<grpc_op> ops(nops);
  unique_ptr<OpVec> op_vector(new OpVec());
  for (unsigned int i = 0; i < nops; i++) {
    unique_ptr<Op> op;
    MaybeLocal<Value> maybe_key = Nan::Get(keys, i);
    if (maybe_key.IsEmpty() || (!maybe_key.ToLocalChecked()->IsUint32())) {
      return Nan::ThrowError(
          "startBatch's first argument's keys must be integers");
    }
    uint32_t type = Nan::To<uint32_t>(maybe_key.ToLocalChecked()).FromJust();
    ops[i].op = static_cast<grpc_op_type>(type);
    ops[i].flags = 0;
    ops[i].reserved = NULL;
    switch (type) {
      case GRPC_OP_SEND_INITIAL_METADATA:
        op.reset(new SendMetadataOp());
        break;
      case GRPC_OP_SEND_MESSAGE:
        op.reset(new SendMessageOp());
        break;
      case GRPC_OP_SEND_CLOSE_FROM_CLIENT:
        op.reset(new SendClientCloseOp());
        break;
      case GRPC_OP_SEND_STATUS_FROM_SERVER:
        op.reset(new SendServerStatusOp());
        break;
      case GRPC_OP_RECV_INITIAL_METADATA:
        op.reset(new GetMetadataOp());
        break;
      case GRPC_OP_RECV_MESSAGE:
        op.reset(new ReadMessageOp());
        break;
      case GRPC_OP_RECV_STATUS_ON_CLIENT:
        op.reset(new ClientStatusOp());
        break;
      case GRPC_OP_RECV_CLOSE_ON_SERVER:
        op.reset(new ServerCloseResponseOp());
        break;
      default:
        return Nan::ThrowError("Argument object had an unrecognized key");
    }
    if (!op->ParseOp(obj->Get(type), &ops[i], resources)) {
      return Nan::ThrowTypeError("Incorrectly typed arguments to startBatch");
    }
    op_vector->push_back(std::move(op));
  }
  Callback *callback = new Callback(callback_func);
  grpc_call_error error = grpc_call_start_batch(
      call->wrapped_call, &ops[0], nops, new struct tag(
          callback, op_vector.release(), resources), NULL);
  if (error != GRPC_CALL_OK) {
    return Nan::ThrowError(nanErrorWithCode("startBatch failed", error));
  }
  CompletionQueueAsyncWorker::Next();
}

NAN_METHOD(Call::Cancel) {
  if (!Call::HasInstance(info.This())) {
    return Nan::ThrowTypeError("cancel can only be called on Call objects");
  }
  Call *call = ObjectWrap::Unwrap<Call>(info.This());
  grpc_call_error error = grpc_call_cancel(call->wrapped_call, NULL);
  if (error != GRPC_CALL_OK) {
    return Nan::ThrowError(nanErrorWithCode("cancel failed", error));
  }
}

NAN_METHOD(Call::CancelWithStatus) {
  Nan::HandleScope scope;
  if (!HasInstance(info.This())) {
    return Nan::ThrowTypeError("cancel can only be called on Call objects");
  }
  if (!info[0]->IsUint32()) {
    return Nan::ThrowTypeError(
        "cancelWithStatus's first argument must be a status code");
  }
  if (!info[1]->IsString()) {
    return Nan::ThrowTypeError(
        "cancelWithStatus's second argument must be a string");
  }
  Call *call = ObjectWrap::Unwrap<Call>(info.This());
  grpc_status_code code = static_cast<grpc_status_code>(
      Nan::To<uint32_t>(info[0]).FromJust());
  if (code == GRPC_STATUS_OK) {
    return Nan::ThrowRangeError(
        "cancelWithStatus cannot be called with OK status");
  }
  Utf8String details(info[1]);
  grpc_call_cancel_with_status(call->wrapped_call, code, *details, NULL);
}

NAN_METHOD(Call::GetPeer) {
  Nan::HandleScope scope;
  if (!HasInstance(info.This())) {
    return Nan::ThrowTypeError("getPeer can only be called on Call objects");
  }
  Call *call = ObjectWrap::Unwrap<Call>(info.This());
  char *peer = grpc_call_get_peer(call->wrapped_call);
  Local<Value> peer_value = Nan::New(peer).ToLocalChecked();
  gpr_free(peer);
  info.GetReturnValue().Set(peer_value);
}

NAN_METHOD(Call::SetCredentials) {
  Nan::HandleScope scope;
  if (!HasInstance(info.This())) {
    return Nan::ThrowTypeError(
        "setCredentials can only be called on Call objects");
  }
  if (!CallCredentials::HasInstance(info[0])) {
    return Nan::ThrowTypeError(
        "setCredentials' first argument must be a CallCredentials");
  }
  Call *call = ObjectWrap::Unwrap<Call>(info.This());
  CallCredentials *creds_object = ObjectWrap::Unwrap<CallCredentials>(
      Nan::To<Object>(info[0]).ToLocalChecked());
  grpc_call_credentials *creds = creds_object->GetWrappedCredentials();
  grpc_call_error error = GRPC_CALL_ERROR;
  if (creds) {
    error = grpc_call_set_credentials(call->wrapped_call, creds);
  }
  info.GetReturnValue().Set(Nan::New<Uint32>(error));
}

}  // namespace node
}  // namespace grpc<|MERGE_RESOLUTION|>--- conflicted
+++ resolved
@@ -234,13 +234,9 @@
 
 class SendMessageOp : public Op {
  public:
-<<<<<<< HEAD
-  SendMessageOp() { send_message = NULL; }
-=======
   SendMessageOp() {
     send_message = NULL;
   }
->>>>>>> 09b021ae
   ~SendMessageOp() {
     if (send_message != NULL) {
       grpc_byte_buffer_destroy(send_message);
@@ -275,10 +271,6 @@
   std::string GetTypeString() const {
     return "send_message";
   }
-<<<<<<< HEAD
-
-=======
->>>>>>> 09b021ae
  private:
   grpc_byte_buffer *send_message;
 };
