/*
 *
 * Copyright 2015, Google Inc.
 * All rights reserved.
 *
 * Redistribution and use in source and binary forms, with or without
 * modification, are permitted provided that the following conditions are
 * met:
 *
 *     * Redistributions of source code must retain the above copyright
 * notice, this list of conditions and the following disclaimer.
 *     * Redistributions in binary form must reproduce the above
 * copyright notice, this list of conditions and the following disclaimer
 * in the documentation and/or other materials provided with the
 * distribution.
 *     * Neither the name of Google Inc. nor the names of its
 * contributors may be used to endorse or promote products derived from
 * this software without specific prior written permission.
 *
 * THIS SOFTWARE IS PROVIDED BY THE COPYRIGHT HOLDERS AND CONTRIBUTORS
 * "AS IS" AND ANY EXPRESS OR IMPLIED WARRANTIES, INCLUDING, BUT NOT
 * LIMITED TO, THE IMPLIED WARRANTIES OF MERCHANTABILITY AND FITNESS FOR
 * A PARTICULAR PURPOSE ARE DISCLAIMED. IN NO EVENT SHALL THE COPYRIGHT
 * OWNER OR CONTRIBUTORS BE LIABLE FOR ANY DIRECT, INDIRECT, INCIDENTAL,
 * SPECIAL, EXEMPLARY, OR CONSEQUENTIAL DAMAGES (INCLUDING, BUT NOT
 * LIMITED TO, PROCUREMENT OF SUBSTITUTE GOODS OR SERVICES; LOSS OF USE,
 * DATA, OR PROFITS; OR BUSINESS INTERRUPTION) HOWEVER CAUSED AND ON ANY
 * THEORY OF LIABILITY, WHETHER IN CONTRACT, STRICT LIABILITY, OR TORT
 * (INCLUDING NEGLIGENCE OR OTHERWISE) ARISING IN ANY WAY OUT OF THE USE
 * OF THIS SOFTWARE, EVEN IF ADVISED OF THE POSSIBILITY OF SUCH DAMAGE.
 *
 */

#include <vector>

#include <node.h>
#include <nan.h>
#include "grpc/grpc.h"
#include "grpc/grpc_security.h"
#include "channel.h"
#include "credentials.h"

namespace grpc {
namespace node {

using v8::Array;
using v8::Exception;
using v8::Function;
using v8::FunctionTemplate;
using v8::Handle;
using v8::HandleScope;
using v8::Integer;
using v8::Local;
using v8::Object;
using v8::Persistent;
using v8::String;
using v8::Value;

NanCallback *Channel::constructor;
Persistent<FunctionTemplate> Channel::fun_tpl;

Channel::Channel(grpc_channel *channel, NanUtf8String *host)
    : wrapped_channel(channel), host(host) {}

Channel::~Channel() {
  if (wrapped_channel != NULL) {
    grpc_channel_destroy(wrapped_channel);
  }
  delete host;
}

void Channel::Init(Handle<Object> exports) {
  NanScope();
  Local<FunctionTemplate> tpl = NanNew<FunctionTemplate>(New);
  tpl->SetClassName(NanNew("Channel"));
  tpl->InstanceTemplate()->SetInternalFieldCount(1);
  NanSetPrototypeTemplate(tpl, "close",
                          NanNew<FunctionTemplate>(Close)->GetFunction());
  NanSetPrototypeTemplate(tpl, "getTarget",
                          NanNew<FunctionTemplate>(GetTarget)->GetFunction());
  NanAssignPersistent(fun_tpl, tpl);
  Handle<Function> ctr = tpl->GetFunction();
  constructor = new NanCallback(ctr);
  exports->Set(NanNew("Channel"), ctr);
}

bool Channel::HasInstance(Handle<Value> val) {
  NanScope();
  return NanHasInstance(fun_tpl, val);
}

grpc_channel *Channel::GetWrappedChannel() { return this->wrapped_channel; }

char *Channel::GetHost() { return **this->host; }

NAN_METHOD(Channel::New) {
  NanScope();

  if (args.IsConstructCall()) {
    if (!args[0]->IsString()) {
      return NanThrowTypeError(
          "Channel expects a string, a credential and an object");
    }
    grpc_channel *wrapped_channel;
    // Owned by the Channel object
    NanUtf8String *host = new NanUtf8String(args[0]);
    NanUtf8String *host_override = NULL;
<<<<<<< HEAD
    if (args[1]->IsUndefined()) {
      wrapped_channel = grpc_channel_create(**host, NULL, NULL);
    } else if (args[1]->IsObject()) {
      grpc_credentials *creds = NULL;
      Handle<Object> args_hash(args[1]->ToObject()->Clone());
=======
    grpc_credentials *creds;
    if (!Credentials::HasInstance(args[1])) {
      return NanThrowTypeError(
          "Channel's second argument must be a credential");
    }
    Credentials *creds_object = ObjectWrap::Unwrap<Credentials>(
        args[1]->ToObject());
    creds = creds_object->GetWrappedCredentials();
    grpc_channel_args *channel_args_ptr;
    if (args[2]->IsUndefined()) {
      channel_args_ptr = NULL;
      wrapped_channel = grpc_insecure_channel_create(**host, NULL);
    } else if (args[2]->IsObject()) {
      Handle<Object> args_hash(args[2]->ToObject()->Clone());
>>>>>>> 91763733
      if (args_hash->HasOwnProperty(NanNew(GRPC_SSL_TARGET_NAME_OVERRIDE_ARG))) {
        host_override = new NanUtf8String(args_hash->Get(NanNew(GRPC_SSL_TARGET_NAME_OVERRIDE_ARG)));
      }
      Handle<Array> keys(args_hash->GetOwnPropertyNames());
      grpc_channel_args channel_args;
      channel_args.num_args = keys->Length();
      channel_args.args = reinterpret_cast<grpc_arg *>(
          calloc(channel_args.num_args, sizeof(grpc_arg)));
      /* These are used to keep all strings until then end of the block, then
         destroy them */
      std::vector<NanUtf8String *> key_strings(keys->Length());
      std::vector<NanUtf8String *> value_strings(keys->Length());
      for (unsigned int i = 0; i < channel_args.num_args; i++) {
        Handle<String> current_key(keys->Get(i)->ToString());
        Handle<Value> current_value(args_hash->Get(current_key));
        key_strings[i] = new NanUtf8String(current_key);
        channel_args.args[i].key = **key_strings[i];
        if (current_value->IsInt32()) {
          channel_args.args[i].type = GRPC_ARG_INTEGER;
          channel_args.args[i].value.integer = current_value->Int32Value();
        } else if (current_value->IsString()) {
          channel_args.args[i].type = GRPC_ARG_STRING;
          value_strings[i] = new NanUtf8String(current_value);
          channel_args.args[i].value.string = **value_strings[i];
        } else {
          free(channel_args.args);
          return NanThrowTypeError("Arg values must be strings");
        }
      }
<<<<<<< HEAD
      if (creds == NULL) {
        wrapped_channel = grpc_channel_create(**host, &channel_args, NULL);
      } else {
        wrapped_channel =
            grpc_secure_channel_create(creds, **host, &channel_args);
      }
      free(channel_args.args);
=======
      channel_args_ptr = &channel_args;
>>>>>>> 91763733
    } else {
      return NanThrowTypeError("Channel expects a string and an object");
    }
    if (creds == NULL) {
      wrapped_channel = grpc_insecure_channel_create(**host, channel_args_ptr);
    } else {
      wrapped_channel =
          grpc_secure_channel_create(creds, **host, channel_args_ptr);
    }
    if (channel_args_ptr != NULL) {
      free(channel_args_ptr->args);
    }
    Channel *channel;
    if (host_override == NULL) {
      channel = new Channel(wrapped_channel, host);
    } else {
      channel = new Channel(wrapped_channel, host_override);
    }
    channel->Wrap(args.This());
    NanReturnValue(args.This());
  } else {
    const int argc = 3;
    Local<Value> argv[argc] = {args[0], args[1], args[2]};
    NanReturnValue(constructor->GetFunction()->NewInstance(argc, argv));
  }
}

NAN_METHOD(Channel::Close) {
  NanScope();
  if (!HasInstance(args.This())) {
    return NanThrowTypeError("close can only be called on Channel objects");
  }
  Channel *channel = ObjectWrap::Unwrap<Channel>(args.This());
  if (channel->wrapped_channel != NULL) {
    grpc_channel_destroy(channel->wrapped_channel);
    channel->wrapped_channel = NULL;
  }
  NanReturnUndefined();
}

NAN_METHOD(Channel::GetTarget) {
  NanScope();
  if (!HasInstance(args.This())) {
    return NanThrowTypeError("getTarget can only be called on Channel objects");
  }
  Channel *channel = ObjectWrap::Unwrap<Channel>(args.This());
  NanReturnValue(NanNew(grpc_channel_get_target(channel->wrapped_channel)));
}

}  // namespace node
}  // namespace grpc<|MERGE_RESOLUTION|>--- conflicted
+++ resolved
@@ -105,13 +105,6 @@
     // Owned by the Channel object
     NanUtf8String *host = new NanUtf8String(args[0]);
     NanUtf8String *host_override = NULL;
-<<<<<<< HEAD
-    if (args[1]->IsUndefined()) {
-      wrapped_channel = grpc_channel_create(**host, NULL, NULL);
-    } else if (args[1]->IsObject()) {
-      grpc_credentials *creds = NULL;
-      Handle<Object> args_hash(args[1]->ToObject()->Clone());
-=======
     grpc_credentials *creds;
     if (!Credentials::HasInstance(args[1])) {
       return NanThrowTypeError(
@@ -123,10 +116,9 @@
     grpc_channel_args *channel_args_ptr;
     if (args[2]->IsUndefined()) {
       channel_args_ptr = NULL;
-      wrapped_channel = grpc_insecure_channel_create(**host, NULL);
+      wrapped_channel = grpc_insecure_channel_create(**host, NULL, NULL);
     } else if (args[2]->IsObject()) {
       Handle<Object> args_hash(args[2]->ToObject()->Clone());
->>>>>>> 91763733
       if (args_hash->HasOwnProperty(NanNew(GRPC_SSL_TARGET_NAME_OVERRIDE_ARG))) {
         host_override = new NanUtf8String(args_hash->Get(NanNew(GRPC_SSL_TARGET_NAME_OVERRIDE_ARG)));
       }
@@ -156,17 +148,7 @@
           return NanThrowTypeError("Arg values must be strings");
         }
       }
-<<<<<<< HEAD
-      if (creds == NULL) {
-        wrapped_channel = grpc_channel_create(**host, &channel_args, NULL);
-      } else {
-        wrapped_channel =
-            grpc_secure_channel_create(creds, **host, &channel_args);
-      }
-      free(channel_args.args);
-=======
       channel_args_ptr = &channel_args;
->>>>>>> 91763733
     } else {
       return NanThrowTypeError("Channel expects a string and an object");
     }
